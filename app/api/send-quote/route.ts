--- conflicted
+++ resolved
@@ -133,18 +133,11 @@
       to: ['luka@sunny-stack.com'],
       subject: subject,
       html: emailHtml,
-<<<<<<< HEAD
-      replyTo: isGuidedForm ? body.email : body.contactEmail,
-=======
       replyTo: replyToEmail,
->>>>>>> 8f8c29d5
     })
     
     console.log('Email sent successfully:', response)
     
-<<<<<<< HEAD
-    return NextResponse.json({ success: true, id: data.data?.id || 'email-sent' })
-=======
     // Check if the response has data property (successful send)
     if (response.data) {
       return NextResponse.json({ success: true, id: response.data.id })
@@ -155,7 +148,6 @@
         { status: 500 }
       )
     }
->>>>>>> 8f8c29d5
   } catch (error) {
     console.error('Error sending email:', error)
     return NextResponse.json(
